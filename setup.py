--- conflicted
+++ resolved
@@ -1,11 +1,7 @@
 import setuptools
 from setuptools import setup
 
-<<<<<<< HEAD
-__VERSION__ = "0.3.10"
-=======
 __VERSION__ = "0.4.0"
->>>>>>> cca73a54
 
 setup(
     name="easyDataverse",
