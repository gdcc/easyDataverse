--- conflicted
+++ resolved
@@ -18,13 +18,8 @@
         """Test that an invalid API token raises a ValueError"""
         with pytest.raises(ValueError):
             Dataverse(
-<<<<<<< HEAD
                 server_url="http://localhost:8080",  # type: ignore
                 api_token="not a uuid",  # type: ignore
-            )
-=======
-                server_url="http://localhost:8080",
-                api_token="not a uuid",
             )
 
     @pytest.mark.unit
@@ -62,5 +57,4 @@
         ]
         for version in cases:
             major, minor = Dataverse._extract_major_minor(version)
-            assert not Dataverse._check_version(major, minor)
->>>>>>> 48a8379a
+            assert not Dataverse._check_version(major, minor)