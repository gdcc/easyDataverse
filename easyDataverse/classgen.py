import forge
import types
import re

from enum import Enum
from pydantic import AnyHttpUrl, EmailStr, create_model, Field
from pydantic.fields import FieldInfo
from typing import List, Tuple, Union, Type, Optional, Dict, Callable

from easyDataverse.base import DataverseBase

TYPE_MAPPING = {
    "text": str,
    "url": AnyHttpUrl,
    "float": float,
    "integer": int,
    "int": int,
    "textbox": str,
    "date": str,
    "email": EmailStr,
}


def create_dataverse_class(
    name: str,
    primitives: List[Dict],
    compounds: Optional[List] = None,
    common_part="",
) -> Callable:
    """Parses the parameters given by a dataverse metadatablock definition
    and dynamically creates a class that can be used to report data
    to a dataset.

    Args:
        name (str): Name of the metadatablock/field
        primitives (List[Dict]): List of primitive fields to parse.
        compounds (List, optional): List of compound fields to parse. Defaults to None.

    Returns:
        Callable: DataverseBase class that can be used within the Dataset/DataverseBase class
    """

    if compounds is None:
        compounds = []

    cls_name = construct_class_name(name)

    # Cosmetics :-P
    common_part = find_common_name_part(
        [camel_to_snake(field["name"]) for field in primitives]
        + [camel_to_snake(field["name"]) for field in compounds]
    )

    # Get all primitive attributes
    attributes = {
        process_name(field["name"], common_part): (
            get_field_type(field),
            prepare_field_meta(field),
        )
        for field in primitives
    }

    # Get all compounds and collect add function
    add_functions = {}
    attributes.update(
        {
            process_name(compound["name"], common_part): create_compound(
                compound, add_functions, common_part
            )
            for compound in compounds
        }
    )

    # Create the class and add utilities
    dv_class = create_model(
        cls_name,
        __base__=(DataverseBase,),
        **attributes,
    )

    for name, fun in add_functions.items():
        setattr(dv_class, name, fun)

    return dv_class


def create_compound(
    compound: Dict,
    add_functions: Dict,
    common_part: str = "",
) -> Tuple[Callable, FieldInfo]:
    """Takes a compound definition, creates a corresponding data type and an add_function

    Args:
        compound (Dict): Dictionary containing the compound configuration
        add_functions (Dict): Add function registry which will be added to the parent class.
        common_part (str, optional): Common part of the compound name. Defaults to "".

    Returns:
        Tuple[Callable, FieldInfo]: Class as a type and Field meta for PyDantic
    """

    # Get all the names
    attribute_name = process_name(
        compound["name"],
        common_part,
    )

    sub_cls = create_dataverse_class(
        compound["title"],
        compound["childFields"].values(),
    )

    if compound["multiple"] is True:
        dtype = list_type(sub_cls)
    else:
        dtype = optional_type(sub_cls)

    field_meta = prepare_field_meta(compound)

    if compound["multiple"] is False:
        # Set non-multiple compounds directly as default
        field_meta.default = None
        field_meta.default_factory = sub_cls

    # Create add function
    fun_name = f"add_{attribute_name}"
    add_functions[fun_name] = generate_add_function(sub_cls, attribute_name, fun_name)

    return (dtype, field_meta)


def get_field_type(field: Dict) -> Type:
    """Retrieves the type hint of a field

    Args:
        field (Dict): The field dictionary containing information about the field

    Returns:
        Type: The type hint of the field

    """
    if field["isControlledVocabulary"]:
        dtype = Enum(
            field["name"],
            {
                spaced_to_snake(value).upper(): value
                for value in field["controlledVocabularyValues"]
            },
        )
    else:
        dtype = TYPE_MAPPING[field["type"].lower()]

    if field["multiple"]:
        return list_type(dtype)
    else:
        return optional_type(dtype)


def prepare_field_meta(field: Dict) -> FieldInfo:
    """
    Extracts metadata from the field definition to compose a PyDantic Field instance.

    Args:
        field (Dict): The field definition.

    Returns:
        FieldInfo: The PyDantic Field instance.
    """

    is_multiple = field["multiple"]

    if field["type"].lower() == "none":
        type_class = "compound"
    elif field["isControlledVocabulary"]:
        type_class = "controlledVocabulary"
    else:
        type_class = "primitive"

    field_parameters = {
        "alias": field["name"],
        "description": field["description"],
    }

    json_schema_extra = {
        "multiple": is_multiple,
        "typeClass": type_class,
        "typeName": field["name"],
    }

    if is_multiple:
        field_parameters["default_factory"] = list
    else:
        field_parameters["default"] = None

    return Field(
        **field_parameters,
        json_schema_extra=json_schema_extra,
    )


def generate_add_function(subclass, attribute, name):
    """Generates an add function for a subclass.

    Args:
        subclass (class): The subclass to be added.
        attribute (str): The attribute name to append the subclass instance to.
        name (str): The name of the generated add function.

    Returns:
        function: The generated add function.
    """

    def add_fun_template(self, **kwargs):
        getattr(self, attribute).append(subclass(**kwargs))

    signature = create_function_signature(subclass)
    new_func = forge.sign(forge.self, *signature)(
        types.FunctionType(
            add_fun_template.__code__,
            add_fun_template.__globals__,
            name,
            add_fun_template.__defaults__,
            add_fun_template.__closure__,
        )
    )

    new_func.__annotations__ = dict(subclass.__annotations__)
    new_func.__doc__ = str(forge.repr_callable(new_func))

    return new_func


def create_function_signature(subclass) -> List:
    """
    Forges a signature for an add function

    Args:
        subclass: The subclass for which the signature is being forged

    Returns:
        signature: The forged signature as a list of keyword arguments
    """
    signature = []
    for name, dtype in subclass.__annotations__.items():
        sig_params = {"name": name, "type": dtype, "interface_name": name}

        default = subclass.model_fields[name].default

        if default is None:
            sig_params["default"] = None

        signature.append(forge.kwarg(**sig_params))

    return signature


def clean_name(name):
    """
    Removes anything that is not a valid variable name.

    Parameters:
        name (str): The name to be cleaned.

    Returns:
        str: The cleaned name.
    """
    return re.sub(r"[^\w\s_]", " ", name).strip()


def camel_to_snake(name):
    """
    Converts a camel case string to snake case.

    Args:
        name (str): The camel case string to be converted.

    Returns:
        str: The snake case representation of the input string.
    """

    name = re.sub("(.)([A-Z][a-z]+)", r"\1_\2", clean_name(name))
    return re.sub("([a-z0-9])([A-Z])", r"\1_\2", name).lower()


def spaced_to_snake(name: str) -> str:
    """Turns names that contain a space into snake case

    Args:
        name (str): The name to be converted to snake case.

    Returns:
        str: The name converted to snake case.

    """
    name = clean_name(name).strip("_").strip()

    if name == "":
        raise ValueError(f"Class name cannot be empty. Got '{name}'")

    return "_".join([word.lower() for word in name.replace("-", " ").split(" ")])


def construct_class_name(name: str) -> str:
    """Converts a display name to a class name.

    Args:
        name (str): The display name to be converted.

    Returns:
        str: The converted class name.

    Raises:
        ValueError: If the name is empty.

    """
    name = spaced_to_snake(name)

    if name == "":
        raise ValueError(f"Class name cannot be empty. Got '{name}'")

    return "".join([part.capitalize() for part in name.split("_")])


def list_type(dtype: Type):
    """Encapsulates given types within a List typing

    Args:
        dtype (Type): The type to be encapsulated

    Returns:
        List[dtype]: The encapsulated type as a List

    """
    return List[dtype]


def optional_type(dtype: Type):
    """Encapsulates given types within an Optional typing

    Args:
        dtype (Type): The type to be encapsulated

    Returns:
        Optional[Type]: The encapsulated type wrapped in Optional

    """
    return Optional[dtype]


def union_type(dtypes: Tuple):
    """Encapsulates given types within a Union typing

    Args:
        dtypes (Tuple): A tuple of types to be encapsulated within a Union typing

    Raises:
        ValueError: If only a single type is provided

    Returns:
        Union: A Union typing encapsulating the given types
    """

    if not isinstance(dtypes, tuple):
        raise TypeError(f"Expected a tuple of types, got {type(dtypes)}")

    if len(dtypes) < 2:
        raise ValueError("Union type requires more than a single type")

    return Union[dtypes]  # type: ignore


def remove_child_fields_from_global(fields: Dict) -> Dict:
    """
    Removes fields that belong to a compound from the global scope.

    Args:
        fields (Dict): A dictionary containing the fields.

    Returns:
        Dict: The updated dictionary with the removed fields.
    """

    compounds = list(filter(lambda field: "childFields" in field, fields.values()))
    for compound in compounds:
        for child_name in compound["childFields"].keys():
            if child_name in fields:
                fields.pop(child_name)

    return fields


def process_name(attr_name, common_part):
    """
    Process the attribute name by converting it from camel case to snake case and removing the common part.

    Args:
        attr_name (str): The attribute name to be processed.
        common_part (str): The common part to be removed from the attribute name.

    Returns:
        str: The processed attribute name.
    """

    if len(attr_name) == 0:
        raise ValueError("Attribute name cannot be empty.")

<<<<<<< HEAD
    # If the first letter is not from the alphabet, append an underscore
=======
    # If the first letter is not alphabetic, append an underscore
>>>>>>> 2ce5b057
    if attr_name[0].isnumeric():
        # Convert number to word
        mapping = {
            "0": "zero",
            "1": "one",
            "2": "two",
            "3": "three",
            "4": "four",
            "5": "five",
            "6": "six",
            "7": "seven",
            "8": "eight",
            "9": "nine",
        }
        attr_name = mapping[attr_name[0]] + "_" + attr_name[1:]
    elif not attr_name[0].isalpha():
        # If the first character is not a letter, remove it
        attr_name = attr_name[1:]

    return camel_to_snake(attr_name).replace(common_part, "", 1).replace(" ", "")


def find_common_name_part(names: List[str]):
    """
    Finds a common name part to remove this across primitives and compounds

    Args:
        names (List[str]): A list of names to find the common part from.

    Returns:
        str: The common name part found.

    Raises:
        None

    Examples:
        >>> names = ["apple", "banana", "apricot"]
        >>> find_common_name_part(names)
        'a_'
    """

    if len(names) <= 1:
        return ""

    diff = False
    common_start = []

    while diff is False:
        try:
            current_char_set = {name.split("_")[len(common_start)] for name in names}
        except IndexError:
            return "_".join(common_start) + "_"

        if len(current_char_set) == 1:
            common_start += list(current_char_set)
        else:
            diff = True

    if len(common_start) == 0:
        return ""

    return "_".join(common_start) + "_"<|MERGE_RESOLUTION|>--- conflicted
+++ resolved
@@ -405,11 +405,7 @@
     if len(attr_name) == 0:
         raise ValueError("Attribute name cannot be empty.")
 
-<<<<<<< HEAD
-    # If the first letter is not from the alphabet, append an underscore
-=======
     # If the first letter is not alphabetic, append an underscore
->>>>>>> 2ce5b057
     if attr_name[0].isnumeric():
         # Convert number to word
         mapping = {
